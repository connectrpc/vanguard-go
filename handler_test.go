--- conflicted
+++ resolved
@@ -253,21 +253,6 @@
 			expectedCode: http.StatusUnsupportedMediaType,
 		},
 		{
-<<<<<<< HEAD
-=======
-			name:          "connect stream, unknown compression, pass-through",
-			requestURL:    "/vanguard.test.v1.ContentService/Download",
-			requestMethod: "POST",
-			requestHeaders: map[string][]string{
-				"Content-Type":             {"application/connect+proto"},
-				"Connect-Content-Encoding": {"blah"},
-			},
-			// When a supported protocol and codec, middleware will pass through
-			// with unsupported compression and let underlying handler complain.
-			expectedCode: http.StatusTeapot,
-		},
-		{
->>>>>>> 8cabfb15
 			name:          "rest, unknown compression",
 			requestURL:    "/v1/shelves/reference-123/books/isbn-0000111230012",
 			requestMethod: "GET",
@@ -279,12 +264,7 @@
 		},
 		{
 			name:          "connect stream, unknown compression",
-<<<<<<< HEAD
-			requestURL:    "/buf.vanguard.test.v1.ContentService/Download",
-=======
-			mux:           grpcMux, // must target different protocol for the error
 			requestURL:    "/vanguard.test.v1.ContentService/Download",
->>>>>>> 8cabfb15
 			requestMethod: "POST",
 			requestHeaders: map[string][]string{
 				"Content-Type":             {"application/connect+proto"},
@@ -293,11 +273,7 @@
 			expectedCode: http.StatusUnsupportedMediaType,
 		},
 		{
-<<<<<<< HEAD
 			name:          "connect post, unknown compression",
-			requestURL:    "/buf.vanguard.test.v1.LibraryService/GetBook",
-=======
-			name:          "connect post, unknown compression, pass-through",
 			requestURL:    "/vanguard.test.v1.LibraryService/GetBook",
 			requestMethod: "POST",
 			requestHeaders: map[string][]string{
@@ -305,84 +281,27 @@
 				"Content-Type":             {"application/proto"},
 				"Content-Encoding":         {"blah"},
 			},
-			expectedCode: http.StatusTeapot,
-		},
-		{
-			name:          "connect post, unknown compression",
-			mux:           grpcMux,
-			requestURL:    "/vanguard.test.v1.LibraryService/GetBook",
->>>>>>> 8cabfb15
-			requestMethod: "POST",
-			requestHeaders: map[string][]string{
-				"Connect-Protocol-Version": {"1"},
-				"Content-Type":             {"application/proto"},
-				"Content-Encoding":         {"blah"},
-			},
-			expectedCode: http.StatusUnsupportedMediaType,
-		},
-		{
-<<<<<<< HEAD
+			expectedCode: http.StatusUnsupportedMediaType,
+		},
+		{
 			name:          "connect get, unknown compression",
-			requestURL:    "/buf.vanguard.test.v1.LibraryService/GetBook?connect=v1&encoding=proto&compression=blah",
-=======
-			name:          "connect get, unknown compression, pass-through",
 			requestURL:    "/vanguard.test.v1.LibraryService/GetBook?connect=v1&encoding=proto&compression=blah",
 			requestMethod: "GET",
-			expectedCode:  http.StatusTeapot,
-		},
-		{
-			name:          "connect get, unknown compression",
-			mux:           grpcMux,
-			requestURL:    "/vanguard.test.v1.LibraryService/GetBook?connect=v1&encoding=proto&compression=blah",
->>>>>>> 8cabfb15
-			requestMethod: "GET",
 			expectedCode:  http.StatusUnsupportedMediaType,
 		},
 		{
-<<<<<<< HEAD
 			name:          "grpc, unknown compression",
-			requestURL:    "/buf.vanguard.test.v1.LibraryService/GetBook",
-=======
-			name:          "grpc, unknown compression, pass-through",
 			requestURL:    "/vanguard.test.v1.LibraryService/GetBook",
 			requestMethod: "POST",
 			requestHeaders: map[string][]string{
 				"Content-Type":  {"application/grpc+proto"},
 				"Grpc-Encoding": {"blah"},
 			},
-			expectedCode: http.StatusTeapot,
-		},
-		{
-			name:          "grpc, unknown compression",
-			mux:           connectMux,
+			expectedCode: http.StatusUnsupportedMediaType,
+		},
+		{
+			name:          "grpc-web, unknown compression",
 			requestURL:    "/vanguard.test.v1.LibraryService/GetBook",
->>>>>>> 8cabfb15
-			requestMethod: "POST",
-			requestHeaders: map[string][]string{
-				"Content-Type":  {"application/grpc+proto"},
-				"Grpc-Encoding": {"blah"},
-			},
-			expectedCode: http.StatusUnsupportedMediaType,
-		},
-		{
-<<<<<<< HEAD
-			name:          "grpc-web, unknown compression",
-			requestURL:    "/buf.vanguard.test.v1.LibraryService/GetBook",
-=======
-			name:          "grpc-web, unknown compression, pass-through",
-			requestURL:    "/vanguard.test.v1.LibraryService/GetBook",
-			requestMethod: "POST",
-			requestHeaders: map[string][]string{
-				"Content-Type":  {"application/grpc-web+proto"},
-				"Grpc-Encoding": {"blah"},
-			},
-			expectedCode: http.StatusTeapot,
-		},
-		{
-			name:          "grpc-web, unknown compression",
-			mux:           connectMux,
-			requestURL:    "/vanguard.test.v1.LibraryService/GetBook",
->>>>>>> 8cabfb15
 			requestMethod: "POST",
 			requestHeaders: map[string][]string{
 				"Content-Type":  {"application/grpc-web+proto"},
