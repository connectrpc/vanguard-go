--- conflicted
+++ resolved
@@ -202,11 +202,7 @@
 	value  string
 }
 
-<<<<<<< HEAD
 func makeTarget(config *methodConfig, requestBody, responseBody string, variables []pathVariable) (*routeTarget, error) {
-=======
-func makeTarget(config *methodConfig, requestBody, responseBody string) (*routeTarget, error) {
->>>>>>> 0751a678
 	requestBodyPath, err := resolvePathToDescriptors(config.descriptor.Input(), requestBody)
 	if err != nil {
 		return nil, err
