--- conflicted
+++ resolved
@@ -296,8 +296,6 @@
 	return result, nil
 }
 
-<<<<<<< HEAD
-=======
 // resolveFieldDescriptorsToPath translates the given path of FieldDescriptors into a string
 // of the form "ident.ident.ident".
 func resolveFieldDescriptorsToPath(fields []protoreflect.FieldDescriptor) string {
@@ -312,7 +310,6 @@
 }
 
 //nolint:unused
->>>>>>> 53edced1
 type alreadyExistsError struct {
 	existing            *routeTarget
 	pathPattern, method string
