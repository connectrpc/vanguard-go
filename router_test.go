--- conflicted
+++ resolved
@@ -53,13 +53,7 @@
 			expectedVars: map[string]string{"name": "1", "child.id": "2", "child.thing.id": "3"},
 		},
 		{
-<<<<<<< HEAD
 			path: "/foo/bar/baz/123",
-=======
-			path:         []string{"foo", "bar", "baz", "123", ""},
-			expectedPath: "/foo/bar/*/{thing.id}/{cat=**}",
-			expectedVars: map[string]string{"thing.id": "123", "cat": ""},
->>>>>>> 5386c1cf
 		},
 		{
 			path:         "/foo/bar/baz/123/buzz",
@@ -142,11 +136,7 @@
 				method := method
 				t.Run(method, func(t *testing.T) {
 					t.Parallel()
-<<<<<<< HEAD
-					target, vars := trie.match(testCase.path, method)
-=======
-					target, _ := trie.findTarget(testCase.path, testCase.verb, method)
->>>>>>> 5386c1cf
+					target, vars, _ := trie.match(testCase.path, method)
 					require.NotNil(t, target)
 					require.Equal(t, protoreflect.Name(fmt.Sprintf("%s %s", method, testCase.expectedPath)), target.config.descriptor.Name())
 					require.Equal(t, len(testCase.expectedVars), len(vars))
@@ -166,11 +156,7 @@
 				method := method
 				t.Run(method, func(t *testing.T) {
 					t.Parallel()
-<<<<<<< HEAD
-					target, _ := trie.match(testCase.path, method)
-=======
-					target, _ := trie.findTarget(testCase.path, testCase.verb, method)
->>>>>>> 5386c1cf
+					target, _, _ := trie.match(testCase.path, method)
 					require.Nil(t, target)
 				})
 			}
@@ -192,7 +178,7 @@
 	b.ReportAllocs()
 	b.ResetTimer()
 	for i := 0; i < b.N; i++ {
-		method, vars = trie.match(path, http.MethodPost)
+		method, vars, _ = trie.match(path, http.MethodPost)
 		if method == nil {
 			b.Fatal("method not found")
 		}
@@ -230,14 +216,9 @@
 				descriptor: &fakeMethodDescriptor{
 					name: fmt.Sprintf("%s %s", method, route),
 				},
-<<<<<<< HEAD
-			}, "*", "*", variables)
-			require.NoError(tb, err)
-=======
 			}
 			target, err := makeTarget(config, "POST", "*", "*", segments, variables)
-			require.NoError(t, err)
->>>>>>> 5386c1cf
+			require.NoError(tb, err)
 			err = trie.insert(method, target, segments)
 			require.NoError(tb, err)
 		}
