--- conflicted
+++ resolved
@@ -126,7 +126,10 @@
 	// when a service is registered, this one is used. If nil, the default resolver
 	// will be [protoregistry.GlobalTypes].
 	TypeResolver TypeResolver
-<<<<<<< HEAD
+	// UnknownHandler is the handler to use when a request is received for a method
+	// that has not been registered. If nil, the default is to return a 404 Not Found
+	// error.
+	UnknownHandler http.Handler
 	// RequestHook is an optional hook that, if non-nil, will be called for each
 	// request message that flows through the middleware. If it returns a non-nil
 	// error, the operation will fail. The returned error should use connect.NewError
@@ -154,12 +157,6 @@
 	//       If so, should we add parameter to above hook functions so they know
 	//       which operation the message is associated with (like an int64 ID that
 	//       is unique per operation)?
-=======
-	// UnknownHandler is the handler to use when a request is received for a method
-	// that has not been registered. If nil, the default is to return a 404 Not Found
-	// error.
-	UnknownHandler http.Handler
->>>>>>> c877748d
 
 	init             sync.Once
 	codecImpls       map[string]func(TypeResolver) Codec
