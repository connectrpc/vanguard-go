--- conflicted
+++ resolved
@@ -41,1541 +41,10 @@
 	"google.golang.org/protobuf/testing/protocmp"
 )
 
-<<<<<<< HEAD
-=======
 const (
 	defaultTestTimeout = 30 * time.Second
 )
 
-func TestMux_BufferTooLargeFails(t *testing.T) {
-	t.Parallel()
-
-	// Cases where we buffer:
-	// 1. Using envelopingReader for request (same codec and compression, no body prep) where
-	//    client protocol is not enveloped, request does not include content-length header,
-	//    and server protocol is enveloped. In this case, we must buffer the request to measure
-	//    its size, so we can create an envelope to send to the server.
-	// 2. Similar to above, but reversed roles, using envelopingWriter for response.
-	// 3. Using envelopingWriter for response, but with gRPC-Web or Connect streaming protocols,
-	//    where we must buffer the final special message.
-	// 4. Using transformingReader for request (different codec and/or compression or body prep).
-	//    We must buffer request messages in all cases.
-	// 5. Similar to above, but reversed roles, using transformingWriter for response. This
-	//    includes buffering of final special message for gRPC-Web and Connect streaming protocols.
-	// 6. Using errorWriter for response (failed unary RPC in Connect or REST protocol). The
-	//    entire body must be buffered to construct the RPC error.
-
-	var interceptor testInterceptor
-	serveMux := http.NewServeMux()
-	serveMux.Handle(testv1connect.NewLibraryServiceHandler(
-		testv1connect.UnimplementedLibraryServiceHandler{},
-		connect.WithInterceptors(&interceptor),
-	))
-	serveMux.Handle(testv1connect.NewContentServiceHandler(
-		testv1connect.UnimplementedContentServiceHandler{},
-		connect.WithInterceptors(&interceptor),
-	))
-
-	type testClients struct {
-		contentClient testv1connect.ContentServiceClient
-		libClient     testv1connect.LibraryServiceClient
-	}
-	type testRequest struct {
-		name            string
-		clientOptions   []connect.ClientOption
-		muxWithSettings *Mux            // Does not need to configure MaxMessageBufferSize
-		muxSvcOpts      []ServiceOption // Does not need to include WithMaxMessageBufferBytes
-		invoke          func(testClients, http.Header, []proto.Message) (http.Header, []proto.Message, http.Header, error)
-		stream          testStream
-	}
-	ctx := context.Background()
-	testCases := []struct {
-		name        string
-		expectation func(*testing.T, http.ResponseWriter, *http.Request)
-		reqs        []testRequest
-	}{
-		{
-			name: "enveloping_reader",
-			expectation: func(t *testing.T, rw http.ResponseWriter, req *http.Request) {
-				t.Helper()
-				_, ok := req.Body.(*envelopingReader)
-				assert.True(t, ok, "request body should be *envelopingReader")
-			},
-			reqs: []testRequest{
-				{
-					// Connect unary request; gRPC server
-					name:            "must_buffer_request",
-					muxWithSettings: &Mux{Protocols: []Protocol{ProtocolGRPC}},
-					muxSvcOpts:      []ServiceOption{WithProtocols(ProtocolGRPC)},
-					invoke: func(clients testClients, hdrs http.Header, msgs []proto.Message) (http.Header, []proto.Message, http.Header, error) {
-						return outputFromUnary(ctx, clients.libClient.GetBook, hdrs, msgs)
-					},
-					stream: testStream{
-						method: testv1connect.LibraryServiceGetBookProcedure,
-						msgs: []testMsg{{in: &testMsgIn{
-							msg: &testv1.GetBookRequest{Name: strings.Repeat("foo/", 1000)},
-							err: newConnectError(connect.CodeResourceExhausted, "buffer limit exceeded"),
-						}}},
-					},
-				},
-			},
-		},
-		{
-			name: "enveloping_writer",
-			expectation: func(t *testing.T, rsp http.ResponseWriter, req *http.Request) {
-				t.Helper()
-				rw, ok := rsp.(*responseWriter)
-				require.True(t, ok, "response writer should be *responseWriter")
-				_, ok = rw.w.(*envelopingWriter)
-				assert.True(t, ok, "response body should be *envelopingWriter")
-			},
-			reqs: []testRequest{
-				{
-					// gRPC unary request; Connect server
-					name:            "must_buffer_response",
-					clientOptions:   []connect.ClientOption{connect.WithGRPC()},
-					muxWithSettings: &Mux{Protocols: []Protocol{ProtocolConnect}},
-					muxSvcOpts:      []ServiceOption{WithProtocols(ProtocolConnect)},
-					invoke: func(clients testClients, hdrs http.Header, msgs []proto.Message) (http.Header, []proto.Message, http.Header, error) {
-						return outputFromUnary(ctx, clients.libClient.GetBook, hdrs, msgs)
-					},
-					stream: testStream{
-						method: testv1connect.LibraryServiceGetBookProcedure,
-						msgs: []testMsg{
-							{in: &testMsgIn{
-								msg: &testv1.GetBookRequest{Name: "foo/bar"},
-							}},
-							{out: &testMsgOut{
-								msg: &testv1.Book{Name: strings.Repeat("foo/", 1000)},
-							}},
-						},
-						err: newConnectError(connect.CodeResourceExhausted, "buffer limit exceeded"),
-					},
-				},
-				{
-					// gRPC-Web response with trailers too large
-					name:            "buffer_grpcweb_endstream_trailers",
-					muxWithSettings: &Mux{Protocols: []Protocol{ProtocolGRPCWeb}},
-					muxSvcOpts:      []ServiceOption{WithProtocols(ProtocolGRPCWeb)},
-					invoke: func(clients testClients, hdrs http.Header, msgs []proto.Message) (http.Header, []proto.Message, http.Header, error) {
-						return outputFromUnary(ctx, clients.libClient.GetBook, hdrs, msgs)
-					},
-					stream: testStream{
-						method: testv1connect.LibraryServiceGetBookProcedure,
-						msgs: []testMsg{
-							{in: &testMsgIn{
-								msg: &testv1.GetBookRequest{Name: "foo/bar"},
-							}},
-							{out: &testMsgOut{
-								msg: &testv1.Book{Name: "foo/bar"},
-							}},
-						},
-						rspTrailer: map[string][]string{
-							"Big-Trailer": {strings.Repeat("Blah-", 1000)},
-						},
-						err: newConnectError(connect.CodeResourceExhausted, "buffer limit exceeded"),
-					},
-				},
-				{
-					// gRPC-Web response with error too large
-					name:            "buffer_grpcweb_endstream_error",
-					muxWithSettings: &Mux{Protocols: []Protocol{ProtocolGRPCWeb}},
-					muxSvcOpts:      []ServiceOption{WithProtocols(ProtocolGRPCWeb)},
-					invoke: func(clients testClients, hdrs http.Header, msgs []proto.Message) (http.Header, []proto.Message, http.Header, error) {
-						return outputFromServerStream(ctx, clients.contentClient.Download, hdrs, msgs)
-					},
-					stream: testStream{
-						method: testv1connect.ContentServiceDownloadProcedure,
-						msgs: []testMsg{
-							{in: &testMsgIn{
-								msg: &testv1.DownloadRequest{Filename: "foo/bar"},
-							}},
-							{out: &testMsgOut{
-								msg: &testv1.DownloadResponse{File: &httpbody.HttpBody{ContentType: "foo/bar"}},
-							}},
-							{out: &testMsgOut{
-								err: newConnectError(connect.CodeDataLoss, strings.Repeat("foo/", 1000)),
-							}},
-						},
-						err: newConnectError(connect.CodeResourceExhausted, "buffer limit exceeded"),
-					},
-				},
-				{
-					// Connect streaming response with error too large
-					name:            "buffer_connect_endstream_trailers",
-					clientOptions:   []connect.ClientOption{connect.WithGRPC()},
-					muxWithSettings: &Mux{Protocols: []Protocol{ProtocolConnect}},
-					muxSvcOpts:      []ServiceOption{WithProtocols(ProtocolConnect)},
-					invoke: func(clients testClients, hdrs http.Header, msgs []proto.Message) (http.Header, []proto.Message, http.Header, error) {
-						return outputFromServerStream(ctx, clients.contentClient.Download, hdrs, msgs)
-					},
-					stream: testStream{
-						method: testv1connect.ContentServiceDownloadProcedure,
-						msgs: []testMsg{
-							{in: &testMsgIn{
-								msg: &testv1.DownloadRequest{Filename: "foo/bar"},
-							}},
-							{out: &testMsgOut{
-								msg: &testv1.DownloadResponse{File: &httpbody.HttpBody{ContentType: "foo/bar"}},
-							}},
-						},
-						rspTrailer: map[string][]string{
-							"Big-Trailer": {strings.Repeat("Blah-", 1000)},
-						},
-						err: newConnectError(connect.CodeResourceExhausted, "buffer limit exceeded"),
-					},
-				},
-				{
-					// Connect streaming response with error too large
-					name:            "buffer_connect_endstream_trailers",
-					clientOptions:   []connect.ClientOption{connect.WithGRPC()},
-					muxWithSettings: &Mux{Protocols: []Protocol{ProtocolConnect}},
-					muxSvcOpts:      []ServiceOption{WithProtocols(ProtocolConnect)},
-					invoke: func(clients testClients, hdrs http.Header, msgs []proto.Message) (http.Header, []proto.Message, http.Header, error) {
-						return outputFromServerStream(ctx, clients.contentClient.Download, hdrs, msgs)
-					},
-					stream: testStream{
-						method: testv1connect.ContentServiceDownloadProcedure,
-						msgs: []testMsg{
-							{in: &testMsgIn{
-								msg: &testv1.DownloadRequest{Filename: "foo/bar"},
-							}},
-							{out: &testMsgOut{
-								msg: &testv1.DownloadResponse{File: &httpbody.HttpBody{ContentType: "foo/bar"}},
-							}},
-							{out: &testMsgOut{
-								err: newConnectError(connect.CodeDataLoss, strings.Repeat("foo/", 1000)),
-							}},
-						},
-						err: newConnectError(connect.CodeResourceExhausted, "buffer limit exceeded"),
-					},
-				},
-			},
-		},
-		{
-			name: "transforming_reader",
-			expectation: func(t *testing.T, rw http.ResponseWriter, req *http.Request) {
-				t.Helper()
-				_, ok := req.Body.(*transformingReader)
-				assert.True(t, ok, "request body should be *transformingReader")
-			},
-			reqs: []testRequest{
-				{
-					// Proto request transformed to JSON
-					name:            "must_buffer_request_unary",
-					muxWithSettings: &Mux{Codecs: []string{CodecJSON}},
-					muxSvcOpts:      []ServiceOption{WithCodecs(CodecJSON)},
-					invoke: func(clients testClients, hdrs http.Header, msgs []proto.Message) (http.Header, []proto.Message, http.Header, error) {
-						return outputFromUnary(ctx, clients.libClient.GetBook, hdrs, msgs)
-					},
-					stream: testStream{
-						method: testv1connect.LibraryServiceGetBookProcedure,
-						msgs: []testMsg{{in: &testMsgIn{
-							msg: &testv1.GetBookRequest{Name: strings.Repeat("foo/", 1000)},
-							err: newConnectError(connect.CodeResourceExhausted, "buffer limit exceeded"),
-						}}},
-					},
-				},
-				{
-					name:            "must_buffer_request_stream",
-					muxWithSettings: &Mux{Codecs: []string{CodecJSON}},
-					muxSvcOpts:      []ServiceOption{WithCodecs(CodecJSON)},
-					invoke: func(clients testClients, hdrs http.Header, msgs []proto.Message) (http.Header, []proto.Message, http.Header, error) {
-						return outputFromClientStream(ctx, clients.contentClient.Upload, hdrs, msgs)
-					},
-					stream: testStream{
-						method: testv1connect.ContentServiceUploadProcedure,
-						msgs: []testMsg{
-							{in: &testMsgIn{
-								msg: &testv1.UploadRequest{Filename: "foo/bar"},
-							}},
-							{in: &testMsgIn{
-								msg: &testv1.UploadRequest{File: &httpbody.HttpBody{Data: bytes.Repeat([]byte{0, 1, 2, 3}, 1000)}},
-								err: newConnectError(connect.CodeResourceExhausted, "buffer limit exceeded"),
-							}},
-						},
-					},
-				},
-			},
-		},
-		{
-			name: "transforming_writer",
-			expectation: func(t *testing.T, rsp http.ResponseWriter, req *http.Request) {
-				t.Helper()
-				rw, ok := rsp.(*responseWriter)
-				require.True(t, ok, "response writer should be *responseWriter")
-				_, ok = rw.w.(*transformingWriter)
-				assert.True(t, ok, "response body should be *transformingWriter")
-			},
-			reqs: []testRequest{
-				{
-					// Proto response transformed to JSON
-					name:            "must_buffer_response_unary",
-					muxWithSettings: &Mux{Codecs: []string{CodecJSON}},
-					muxSvcOpts:      []ServiceOption{WithCodecs(CodecJSON)},
-					invoke: func(clients testClients, hdrs http.Header, msgs []proto.Message) (http.Header, []proto.Message, http.Header, error) {
-						return outputFromUnary(ctx, clients.libClient.GetBook, hdrs, msgs)
-					},
-					stream: testStream{
-						method: testv1connect.LibraryServiceGetBookProcedure,
-						msgs: []testMsg{
-							{in: &testMsgIn{
-								msg: &testv1.GetBookRequest{Name: "foo/bar"},
-							}},
-							{out: &testMsgOut{
-								msg: &testv1.Book{Name: strings.Repeat("foo/", 1000)},
-							}},
-						},
-						err: newConnectError(connect.CodeResourceExhausted, "buffer limit exceeded"),
-					},
-				},
-				{
-					name:            "must_buffer_response_stream",
-					muxWithSettings: &Mux{Codecs: []string{CodecJSON}},
-					muxSvcOpts:      []ServiceOption{WithCodecs(CodecJSON)},
-					invoke: func(clients testClients, hdrs http.Header, msgs []proto.Message) (http.Header, []proto.Message, http.Header, error) {
-						return outputFromServerStream(ctx, clients.contentClient.Download, hdrs, msgs)
-					},
-					stream: testStream{
-						method: testv1connect.ContentServiceDownloadProcedure,
-						msgs: []testMsg{
-							{in: &testMsgIn{
-								msg: &testv1.DownloadRequest{Filename: "foo/bar"},
-							}},
-							{out: &testMsgOut{
-								msg: &testv1.DownloadResponse{File: &httpbody.HttpBody{Data: []byte{0, 1, 2, 3}}},
-							}},
-							{out: &testMsgOut{
-								msg: &testv1.DownloadResponse{File: &httpbody.HttpBody{Data: bytes.Repeat([]byte{0, 1, 2, 3}, 1000)}},
-								err: newConnectError(connect.CodeResourceExhausted, "buffer limit exceeded"),
-							}},
-						},
-					},
-				},
-				{
-					// gRPC-Web response with trailers too large
-					name:            "buffer_grpcweb_endstream_trailers",
-					muxWithSettings: &Mux{Codecs: []string{CodecJSON}, Protocols: []Protocol{ProtocolGRPCWeb}},
-					muxSvcOpts:      []ServiceOption{WithCodecs(CodecJSON), WithProtocols(ProtocolGRPCWeb)},
-					invoke: func(clients testClients, hdrs http.Header, msgs []proto.Message) (http.Header, []proto.Message, http.Header, error) {
-						return outputFromUnary(ctx, clients.libClient.GetBook, hdrs, msgs)
-					},
-					stream: testStream{
-						method: testv1connect.LibraryServiceGetBookProcedure,
-						msgs: []testMsg{
-							{in: &testMsgIn{
-								msg: &testv1.GetBookRequest{Name: "foo/bar"},
-							}},
-							{out: &testMsgOut{
-								msg: &testv1.Book{Name: "foo/bar"},
-							}},
-						},
-						rspTrailer: map[string][]string{
-							"Big-Trailer": {strings.Repeat("Blah-", 1000)},
-						},
-						err: newConnectError(connect.CodeResourceExhausted, "buffer limit exceeded"),
-					},
-				},
-				{
-					// gRPC-Web response with error too large
-					name:            "buffer_grpcweb_endstream_error",
-					muxWithSettings: &Mux{Codecs: []string{CodecJSON}, Protocols: []Protocol{ProtocolGRPCWeb}},
-					muxSvcOpts:      []ServiceOption{WithCodecs(CodecJSON), WithProtocols(ProtocolGRPCWeb)},
-					invoke: func(clients testClients, hdrs http.Header, msgs []proto.Message) (http.Header, []proto.Message, http.Header, error) {
-						return outputFromServerStream(ctx, clients.contentClient.Download, hdrs, msgs)
-					},
-					stream: testStream{
-						method: testv1connect.ContentServiceDownloadProcedure,
-						msgs: []testMsg{
-							{in: &testMsgIn{
-								msg: &testv1.DownloadRequest{Filename: "foo/bar"},
-							}},
-							{out: &testMsgOut{
-								msg: &testv1.DownloadResponse{File: &httpbody.HttpBody{ContentType: "foo/bar"}},
-							}},
-							{out: &testMsgOut{
-								err: newConnectError(connect.CodeDataLoss, strings.Repeat("foo/", 1000)),
-							}},
-						},
-						err: newConnectError(connect.CodeResourceExhausted, "buffer limit exceeded"),
-					},
-				},
-				{
-					// Connect streaming response with error too large
-					name:            "buffer_connect_endstream_trailers",
-					muxWithSettings: &Mux{Codecs: []string{CodecJSON}, Protocols: []Protocol{ProtocolConnect}},
-					muxSvcOpts:      []ServiceOption{WithCodecs(CodecJSON), WithProtocols(ProtocolConnect)},
-					invoke: func(clients testClients, hdrs http.Header, msgs []proto.Message) (http.Header, []proto.Message, http.Header, error) {
-						return outputFromServerStream(ctx, clients.contentClient.Download, hdrs, msgs)
-					},
-					stream: testStream{
-						method: testv1connect.ContentServiceDownloadProcedure,
-						msgs: []testMsg{
-							{in: &testMsgIn{
-								msg: &testv1.DownloadRequest{Filename: "foo/bar"},
-							}},
-							{out: &testMsgOut{
-								msg: &testv1.DownloadResponse{File: &httpbody.HttpBody{ContentType: "foo/bar"}},
-							}},
-						},
-						rspTrailer: map[string][]string{
-							"Big-Trailer": {strings.Repeat("Blah-", 1000)},
-						},
-						err: newConnectError(connect.CodeResourceExhausted, "buffer limit exceeded"),
-					},
-				},
-				{
-					// Connect streaming response with error too large
-					name:            "buffer_connect_endstream_trailers",
-					muxWithSettings: &Mux{Codecs: []string{CodecJSON}, Protocols: []Protocol{ProtocolConnect}},
-					muxSvcOpts:      []ServiceOption{WithCodecs(CodecJSON), WithProtocols(ProtocolConnect)},
-					invoke: func(clients testClients, hdrs http.Header, msgs []proto.Message) (http.Header, []proto.Message, http.Header, error) {
-						return outputFromServerStream(ctx, clients.contentClient.Download, hdrs, msgs)
-					},
-					stream: testStream{
-						method: testv1connect.ContentServiceDownloadProcedure,
-						msgs: []testMsg{
-							{in: &testMsgIn{
-								msg: &testv1.DownloadRequest{Filename: "foo/bar"},
-							}},
-							{out: &testMsgOut{
-								msg: &testv1.DownloadResponse{File: &httpbody.HttpBody{ContentType: "foo/bar"}},
-							}},
-							{out: &testMsgOut{
-								err: newConnectError(connect.CodeDataLoss, strings.Repeat("foo/", 1000)),
-							}},
-						},
-						err: newConnectError(connect.CodeResourceExhausted, "buffer limit exceeded"),
-					},
-				},
-			},
-		},
-		{
-			name: "error_writer",
-			expectation: func(t *testing.T, rsp http.ResponseWriter, req *http.Request) {
-				t.Helper()
-				rw, ok := rsp.(*responseWriter)
-				require.True(t, ok, "response writer should be *responseWriter")
-				_, ok = rw.w.(*errorWriter)
-				assert.True(t, ok, "response body should be *errorWriter")
-			},
-			reqs: []testRequest{
-				{
-					// gRPC request; Connect unary response with error
-					name:            "must_buffer_error_response",
-					clientOptions:   []connect.ClientOption{connect.WithGRPC()},
-					muxWithSettings: &Mux{Protocols: []Protocol{ProtocolConnect}},
-					muxSvcOpts:      []ServiceOption{WithProtocols(ProtocolConnect)},
-					invoke: func(clients testClients, hdrs http.Header, msgs []proto.Message) (http.Header, []proto.Message, http.Header, error) {
-						return outputFromUnary(ctx, clients.libClient.GetBook, hdrs, msgs)
-					},
-					stream: testStream{
-						method: testv1connect.LibraryServiceGetBookProcedure,
-						msgs: []testMsg{
-							{in: &testMsgIn{
-								msg: &testv1.GetBookRequest{Name: "foo/bar"},
-							}},
-							{out: &testMsgOut{
-								err: newConnectError(connect.CodeDataLoss, strings.Repeat("foo/", 1000)),
-							}},
-						},
-						err: newConnectError(connect.CodeResourceExhausted, "buffer limit exceeded"),
-					},
-				},
-			},
-		},
-	}
-	muxTestModes := []struct {
-		name    string
-		makeMux func(*testRequest) (*Mux, []ServiceOption)
-	}{
-		{
-			name: "mux_settings",
-			makeMux: func(req *testRequest) (*Mux, []ServiceOption) {
-				mux := req.muxWithSettings
-				mux.MaxMessageBufferBytes = 1024
-				return mux, nil
-			},
-		},
-		{
-			name: "mux_svc_options",
-			makeMux: func(req *testRequest) (*Mux, []ServiceOption) {
-				return &Mux{}, append(req.muxSvcOpts, WithMaxMessageBufferBytes(1024))
-			},
-		},
-	}
-
-	for _, testCase := range testCases {
-		testCase := testCase
-		t.Run(testCase.name, func(t *testing.T) {
-			t.Parallel()
-			for i := range testCase.reqs {
-				testReq := &testCase.reqs[i]
-				t.Run(testReq.name, func(t *testing.T) {
-					t.Parallel()
-					for _, mode := range muxTestModes {
-						mode := mode
-						t.Run(mode.name, func(t *testing.T) {
-							t.Parallel()
-
-							var expectationChecked atomic.Bool
-							hdlr := http.HandlerFunc(func(respWriter http.ResponseWriter, req *http.Request) {
-								serveMux.ServeHTTP(respWriter, req)
-								defer expectationChecked.Store(true)
-								testCase.expectation(t, respWriter, req)
-							})
-
-							mux, svcOpts := mode.makeMux(testReq)
-							err := mux.RegisterServiceByName(hdlr, testv1connect.LibraryServiceName, svcOpts...)
-							require.NoError(t, err)
-							err = mux.RegisterServiceByName(hdlr, testv1connect.ContentServiceName, svcOpts...)
-							require.NoError(t, err)
-							server := httptest.NewUnstartedServer(mux)
-							server.EnableHTTP2 = true
-							server.StartTLS()
-							disableCompression(server)
-							t.Cleanup(server.Close)
-
-							var clients testClients
-							// remove support for gzip, so we don't have to worry about compression
-							// getting in the way of our too-large test payloads
-							opts := make([]connect.ClientOption, 0, len(testReq.clientOptions)+1)
-							opts = append(opts, testReq.clientOptions...)
-							opts = append(opts, connect.WithAcceptCompression("gzip", nil, nil))
-							clients.libClient = testv1connect.NewLibraryServiceClient(server.Client(), server.URL, opts...)
-							clients.contentClient = testv1connect.NewContentServiceClient(server.Client(), server.URL, opts...)
-
-							runRPCTestCase(t, &interceptor, clients, testReq.invoke, testReq.stream)
-							assert.True(t, expectationChecked.Load())
-						})
-					}
-				})
-			}
-		})
-	}
-}
-
-func TestMux_ConnectGetUsesPostIfRequestTooLarge(t *testing.T) {
-	t.Parallel()
-
-	var interceptor testInterceptor
-	_, hdlr := testv1connect.NewLibraryServiceHandler(
-		testv1connect.UnimplementedLibraryServiceHandler{},
-		connect.WithInterceptors(
-			connect.UnaryInterceptorFunc(func(next connect.UnaryFunc) connect.UnaryFunc {
-				return func(ctx context.Context, req connect.AnyRequest) (connect.AnyResponse, error) {
-					if req.HTTPMethod() != http.MethodPost {
-						return nil, fmt.Errorf("server should only see POST; instead got %s", req.HTTPMethod())
-					}
-					return next(ctx, req)
-				}
-			}),
-			&interceptor,
-		),
-	)
-
-	muxWithSetting := &Mux{MaxGetURLBytes: 512, Compressors: []string{}}
-	err := muxWithSetting.RegisterServiceByName(hdlr, testv1connect.LibraryServiceName)
-	require.NoError(t, err)
-	serverWithSetting := httptest.NewServer(muxWithSetting)
-	disableCompression(serverWithSetting)
-	t.Cleanup(serverWithSetting.Close)
-
-	muxWithSvcOption := &Mux{}
-	err = muxWithSvcOption.RegisterServiceByName(
-		hdlr,
-		testv1connect.LibraryServiceName,
-		WithMaxGetURLBytes(512),
-		WithNoCompression(),
-	)
-	require.NoError(t, err)
-	serverWithSvcOption := httptest.NewServer(muxWithSvcOption)
-	disableCompression(serverWithSvcOption)
-	t.Cleanup(serverWithSvcOption.Close)
-
-	testCases := []struct {
-		name   string
-		server *httptest.Server
-	}{
-		{
-			name:   "with_mux_setting",
-			server: serverWithSetting,
-		},
-		{
-			name:   "with_svc_option",
-			server: serverWithSvcOption,
-		},
-	}
-
-	for _, testCase := range testCases {
-		testCase := testCase
-		t.Run(testCase.name, func(t *testing.T) {
-			t.Parallel()
-
-			largeRequest := &testv1.GetBookRequest{Name: strings.Repeat("foo/", 300) + "1"}
-			interceptor.set(t, testStream{
-				method: testv1connect.LibraryServiceGetBookProcedure,
-				msgs: []testMsg{
-					{in: &testMsgIn{
-						msg: largeRequest,
-					}},
-					{out: &testMsgOut{
-						msg: &testv1.Book{Name: strings.Repeat("foo/", 300) + "1"},
-					}},
-				},
-			})
-			defer interceptor.del(t)
-
-			client := testv1connect.NewLibraryServiceClient(
-				testCase.server.Client(),
-				testCase.server.URL,
-				connect.WithHTTPGet(),
-				connect.WithHTTPGetMaxURLSize(512, false),
-				connect.WithSendGzip(),
-			)
-			ctx, cancel := context.WithTimeout(context.Background(), defaultTestTimeout)
-			defer cancel()
-
-			req := connect.NewRequest(largeRequest)
-			req.Header().Set("Test", t.Name()) // must set this for interceptor to work
-			_, err := client.GetBook(ctx, req)
-			// No error means it made through above interceptor unscathed
-			// (so server handler got a POST).
-			require.NoError(t, err)
-			// But the client should have sent a GET, and the middleware should
-			// have changed to POST because the request URL was too large.
-			assert.Equal(t, http.MethodGet, req.HTTPMethod())
-
-			// Sanity check that an RPC with a small request fails due to the above interceptor requiring POST
-			// (Just to confirm that the above function is indeed intercepting the request).
-			//
-			// NB: We don't need to reset the stream for the test interceptor to match the small request
-			//     because that interceptor won't see it. The other interceptor function should fail the
-			//     request before it gets that far.
-			req = connect.NewRequest(&testv1.GetBookRequest{Name: "foo/bar"})
-			req.Header().Set("Test", t.Name()) // must set this for interceptor to work
-			_, err = client.GetBook(context.Background(), req)
-			require.ErrorContains(t, err, "server should only see POST; instead got GET")
-		})
-	}
-}
-
-func TestMux_MessageHooks(t *testing.T) {
-	t.Parallel()
-	// NB: These cases are identical to the pass-through cases, but should
-	// not just pass through when a request or response hook is configured.
-
-	var interceptor testInterceptor
-	_, contentHandler := testv1connect.NewContentServiceHandler(
-		testv1connect.UnimplementedContentServiceHandler{},
-		connect.WithInterceptors(&interceptor),
-	)
-
-	var reqMsgs sync.Map
-	var respMsgs sync.Map
-	hookFactory := func(req bool) func(context.Context, Operation, proto.Message, bool, int) error {
-		var msgsRecorded *sync.Map
-		if req {
-			msgsRecorded = &reqMsgs
-		} else {
-			msgsRecorded = &respMsgs
-		}
-		return func(ctx context.Context, op Operation, msg proto.Message, compressed bool, size int) error {
-			name, ok := ctx.Value(testCaseNameContextKey{}).(string)
-			if !ok {
-				return errors.New("no testCaseNameContextKey in context")
-			}
-
-			if size <= 0 {
-				return fmt.Errorf("invalid wire size: %d", size)
-			}
-			var expectCompressed bool
-			if req {
-				// For gzip test cases, we expect the request to be compressed.
-				expectCompressed = strings.Contains(name, "gzip")
-			} else {
-				// But all responses can be compressed
-				expectCompressed = true
-			}
-			if compressed != expectCompressed {
-				return fmt.Errorf("invalid compressed: expecting %v, got %v", expectCompressed, compressed)
-			}
-			if op.Method() == nil {
-				return errors.New("method descriptor must not be nil")
-			}
-			method, path, query, version := op.HTTPRequestLine()
-			// these test cases all use basic RPC protocols that share all of these details
-			if method != http.MethodPost {
-				return fmt.Errorf("HTTP method should be POST, not %s", method)
-			}
-			expectedPath := "/" + string(op.Method().Parent().FullName()) + "/" + string(op.Method().Name())
-			if path != expectedPath {
-				return fmt.Errorf("URI path was %s (expecting %s)", path, expectedPath)
-			}
-			if query != "" {
-				return fmt.Errorf("query string should be blank but got %s", query)
-			}
-			if version != "HTTP/2.0" {
-				return fmt.Errorf("HTTP version should be HTTP/2.0 but got %s", version)
-			}
-
-			var slice []proto.Message
-			val, exists := msgsRecorded.Load(name)
-			if exists {
-				var isSlice bool
-				slice, isSlice = val.([]proto.Message)
-				if !isSlice {
-					return fmt.Errorf("val in map is wrong type: %T", val)
-				}
-			}
-			// must make defensive copy since middleware re-uses same message
-			// for each value in the stream
-			msg = proto.Clone(msg)
-			slice = append(slice, msg)
-			msgsRecorded.Store(name, slice)
-			return nil
-		}
-	}
-	makeHooks := func(req, resp bool) func(context.Context, Operation) (Hooks, error) {
-		return func(_ context.Context, _ Operation) (Hooks, error) {
-			var hooks Hooks
-			if req {
-				hooks.OnClientRequestMessage = hookFactory(true)
-			}
-			if resp {
-				hooks.OnServerResponseMessage = hookFactory(false)
-			}
-			return hooks, nil
-		}
-	}
-
-	serverCases := []struct {
-		name     string
-		reqHook  bool
-		respHook bool
-		server   *httptest.Server
-	}{
-		{
-			name:    "request_hook",
-			reqHook: true,
-		},
-		{
-			name:     "response_hook",
-			respHook: true,
-		},
-		{
-			name:     "both_hooks",
-			reqHook:  true,
-			respHook: true,
-		},
-	}
-	for i := range serverCases {
-		serverCase := &serverCases[i]
-		mux := &Mux{
-			HooksCallback: makeHooks(serverCase.reqHook, serverCase.respHook),
-		}
-		require.NoError(t, mux.RegisterServiceByName(contentHandler, testv1connect.ContentServiceName))
-		// propagate test name into context so that request and response hooks can access it
-		setContextHandler := http.HandlerFunc(func(respWriter http.ResponseWriter, request *http.Request) {
-			testName := request.Header.Get("Test")
-			ctx := context.WithValue(request.Context(), testCaseNameContextKey{}, testName)
-			mux.ServeHTTP(respWriter, request.WithContext(ctx))
-		})
-		// Use HTTP/2 so we can test a bidi stream.
-		server := httptest.NewUnstartedServer(setContextHandler)
-		server.EnableHTTP2 = true
-		server.StartTLS()
-		t.Cleanup(server.Close)
-
-		serverCase.server = server
-	}
-
-	ctx := context.Background()
-
-	type connectClientCase struct {
-		name string
-		opts []connect.ClientOption
-	}
-	compressionOptions := []connectClientCase{
-		{
-			name: "identity",
-		},
-		{
-			name: "gzip",
-			opts: []connect.ClientOption{connect.WithSendCompression(CompressionGzip)},
-		},
-	}
-	encodingOptions := []connectClientCase{
-		{
-			name: "proto",
-		},
-		{
-			name: "json",
-			opts: []connect.ClientOption{connect.WithProtoJSON()},
-		},
-	}
-	protocolOptions := []connectClientCase{
-		{
-			name: "connect",
-		},
-		{
-			name: "grpc",
-			opts: []connect.ClientOption{connect.WithGRPC()},
-		},
-		{
-			name: "grpc-web",
-			opts: []connect.ClientOption{connect.WithGRPCWeb()},
-		},
-	}
-	testRequests := []struct {
-		name   string
-		invoke func(client testv1connect.ContentServiceClient, headers http.Header, msgs []proto.Message) (http.Header, []proto.Message, http.Header, error)
-		stream testStream
-	}{
-		{
-			name: "unary success",
-			invoke: func(client testv1connect.ContentServiceClient, headers http.Header, msgs []proto.Message) (http.Header, []proto.Message, http.Header, error) {
-				return outputFromUnary(ctx, client.Index, headers, msgs)
-			},
-			stream: testStream{
-				method:    testv1connect.ContentServiceIndexProcedure,
-				reqHeader: http.Header{"Message": []string{"hello"}},
-				rspHeader: http.Header{"Message": []string{"world"}},
-				msgs: []testMsg{
-					{in: &testMsgIn{
-						msg: &testv1.IndexRequest{Page: "abcdef"},
-					}},
-					{out: &testMsgOut{
-						msg: &httpbody.HttpBody{
-							ContentType: "text/html",
-							Data:        ([]byte)(`<html><title>Foo</title><body><h1>Foo</h1></html>`),
-						},
-					}},
-				},
-				rspTrailer: http.Header{"Trailer-Val": []string{"end"}},
-			},
-		},
-		{
-			name: "unary fail",
-			invoke: func(client testv1connect.ContentServiceClient, headers http.Header, msgs []proto.Message) (http.Header, []proto.Message, http.Header, error) {
-				return outputFromUnary(ctx, client.Index, headers, msgs)
-			},
-			stream: testStream{
-				method:    testv1connect.ContentServiceIndexProcedure,
-				reqHeader: http.Header{"Message": []string{"hello"}},
-				rspHeader: http.Header{"Message": []string{"world"}},
-				msgs: []testMsg{
-					{in: &testMsgIn{
-						msg: &testv1.IndexRequest{Page: "xyz"},
-					}},
-					{out: &testMsgOut{
-						err: newConnectError(connect.CodeResourceExhausted, "foobar"),
-					}},
-				},
-			},
-		},
-		{
-			name: "client stream success",
-			invoke: func(client testv1connect.ContentServiceClient, headers http.Header, msgs []proto.Message) (http.Header, []proto.Message, http.Header, error) {
-				return outputFromClientStream(ctx, client.Upload, headers, msgs)
-			},
-			stream: testStream{
-				method:    testv1connect.ContentServiceUploadProcedure,
-				reqHeader: http.Header{"Message": []string{"hello"}},
-				rspHeader: http.Header{"Message": []string{"world"}},
-				msgs: []testMsg{
-					{in: &testMsgIn{
-						msg: &testv1.UploadRequest{Filename: "xyz"},
-					}},
-					{in: &testMsgIn{
-						msg: &testv1.UploadRequest{Filename: "xyz"},
-					}},
-					{out: &testMsgOut{
-						msg: &emptypb.Empty{},
-					}},
-				},
-				rspTrailer: http.Header{"Trailer-Val": []string{"end"}},
-			},
-		},
-		{
-			name: "client stream fail",
-			invoke: func(client testv1connect.ContentServiceClient, headers http.Header, msgs []proto.Message) (http.Header, []proto.Message, http.Header, error) {
-				return outputFromClientStream(ctx, client.Upload, headers, msgs)
-			},
-			stream: testStream{
-				method:    testv1connect.ContentServiceUploadProcedure,
-				reqHeader: http.Header{"Message": []string{"hello"}},
-				rspHeader: http.Header{"Message": []string{"world"}},
-				msgs: []testMsg{
-					{in: &testMsgIn{
-						msg: &testv1.UploadRequest{Filename: "xyz"},
-					}},
-					{in: &testMsgIn{
-						msg: &testv1.UploadRequest{Filename: "xyz"},
-					}},
-					{out: &testMsgOut{
-						err: newConnectError(connect.CodeAborted, "foobar"),
-					}},
-				},
-			},
-		},
-		{
-			name: "server stream success",
-			invoke: func(client testv1connect.ContentServiceClient, headers http.Header, msgs []proto.Message) (http.Header, []proto.Message, http.Header, error) {
-				return outputFromServerStream(ctx, client.Download, headers, msgs)
-			},
-			stream: testStream{
-				method:    testv1connect.ContentServiceDownloadProcedure,
-				reqHeader: http.Header{"Message": []string{"hello"}},
-				rspHeader: http.Header{"Message": []string{"world"}},
-				msgs: []testMsg{
-					{in: &testMsgIn{
-						msg: &testv1.DownloadRequest{Filename: "xyz"},
-					}},
-					{out: &testMsgOut{
-						msg: &testv1.DownloadResponse{
-							File: &httpbody.HttpBody{
-								ContentType: "application/octet-stream",
-								Data:        ([]byte)("abcdef"),
-							},
-						},
-					}},
-					{out: &testMsgOut{
-						msg: &testv1.DownloadResponse{
-							File: &httpbody.HttpBody{
-								ContentType: "application/octet-stream",
-								Data:        ([]byte)("abcdef"),
-							},
-						},
-					}},
-					{out: &testMsgOut{
-						msg: &testv1.DownloadResponse{
-							File: &httpbody.HttpBody{
-								ContentType: "application/octet-stream",
-								Data:        ([]byte)("abcdef"),
-							},
-						},
-					}},
-				},
-				rspTrailer: http.Header{"Trailer-Val": []string{"end"}},
-			},
-		},
-		{
-			name: "server stream fail",
-			invoke: func(client testv1connect.ContentServiceClient, headers http.Header, msgs []proto.Message) (http.Header, []proto.Message, http.Header, error) {
-				return outputFromServerStream(ctx, client.Download, headers, msgs)
-			},
-			stream: testStream{
-				method:    testv1connect.ContentServiceDownloadProcedure,
-				reqHeader: http.Header{"Message": []string{"hello"}},
-				rspHeader: http.Header{"Message": []string{"world"}},
-				msgs: []testMsg{
-					{in: &testMsgIn{
-						msg: &testv1.DownloadRequest{Filename: "xyz"},
-					}},
-					{out: &testMsgOut{
-						msg: &testv1.DownloadResponse{
-							File: &httpbody.HttpBody{
-								ContentType: "application/octet-stream",
-								Data:        ([]byte)("abcdef"),
-							},
-						},
-					}},
-					{out: &testMsgOut{
-						err: newConnectError(connect.CodeDataLoss, "foobar"),
-					}},
-				},
-			},
-		},
-		{
-			name: "bidi stream success",
-			invoke: func(client testv1connect.ContentServiceClient, headers http.Header, msgs []proto.Message) (http.Header, []proto.Message, http.Header, error) {
-				return outputFromBidiStream(ctx, client.Subscribe, headers, msgs)
-			},
-			stream: testStream{
-				method:    testv1connect.ContentServiceSubscribeProcedure,
-				reqHeader: http.Header{"Message": []string{"hello"}},
-				rspHeader: http.Header{"Message": []string{"world"}},
-				msgs: []testMsg{
-					{in: &testMsgIn{
-						msg: &testv1.SubscribeRequest{FilenamePatterns: []string{"xyz.*", "abc*.jpg"}},
-					}},
-					{out: &testMsgOut{
-						msg: &testv1.SubscribeResponse{FilenameChanged: "xyz1.foo"},
-					}},
-					{out: &testMsgOut{
-						msg: &testv1.SubscribeResponse{FilenameChanged: "xyz2.foo"},
-					}},
-					{in: &testMsgIn{
-						msg: &testv1.SubscribeRequest{FilenamePatterns: []string{"test.test"}},
-					}},
-					{out: &testMsgOut{
-						msg: &testv1.SubscribeResponse{FilenameChanged: "test.test"},
-					}},
-				},
-				rspTrailer: http.Header{"Trailer-Val": []string{"end"}},
-			},
-		},
-		{
-			name: "bidi stream fail",
-			invoke: func(client testv1connect.ContentServiceClient, headers http.Header, msgs []proto.Message) (http.Header, []proto.Message, http.Header, error) {
-				return outputFromBidiStream(ctx, client.Subscribe, headers, msgs)
-			},
-			stream: testStream{
-				method:    testv1connect.ContentServiceSubscribeProcedure,
-				reqHeader: http.Header{"Message": []string{"hello"}},
-				rspHeader: http.Header{"Message": []string{"world"}},
-				msgs: []testMsg{
-					{in: &testMsgIn{
-						msg: &testv1.SubscribeRequest{FilenamePatterns: []string{"xyz.*", "abc*.jpg"}},
-					}},
-					{out: &testMsgOut{
-						msg: &testv1.SubscribeResponse{FilenameChanged: "xyz1.foo"},
-					}},
-					{out: &testMsgOut{
-						err: newConnectError(connect.CodePermissionDenied, "foobar"),
-					}},
-				},
-			},
-		},
-	}
-
-	checkHookResults := func(t *testing.T, expected []proto.Message, actualsMap *sync.Map) {
-		t.Helper()
-		// Make sure the hook recorded exactly the expected messages.
-		var slice []proto.Message
-		vals, exists := actualsMap.LoadAndDelete(t.Name())
-		if exists {
-			var ok bool
-			slice, ok = vals.([]proto.Message)
-			require.True(t, ok)
-		}
-		require.Len(t, slice, len(expected))
-		for i, msg := range slice {
-			want := expected[i]
-			assert.Empty(t, cmp.Diff(want, msg, protocmp.Transform()))
-		}
-	}
-
-	for _, protocolCase := range protocolOptions {
-		protocolCase := protocolCase
-		t.Run(protocolCase.name, func(t *testing.T) {
-			t.Parallel()
-			for _, encodingCase := range encodingOptions {
-				encodingCase := encodingCase
-				t.Run(encodingCase.name, func(t *testing.T) {
-					t.Parallel()
-					for _, compressionCase := range compressionOptions {
-						compressionCase := compressionCase
-						t.Run(compressionCase.name, func(t *testing.T) {
-							t.Parallel()
-							for _, testReq := range testRequests {
-								testReq := testReq
-								t.Run(testReq.name, func(t *testing.T) {
-									t.Parallel()
-									for _, serverCase := range serverCases {
-										serverCase := serverCase
-										t.Run(serverCase.name, func(t *testing.T) {
-											clientOptions := make([]connect.ClientOption, 0, 4)
-											clientOptions = append(clientOptions, protocolCase.opts...)
-											clientOptions = append(clientOptions, encodingCase.opts...)
-											clientOptions = append(clientOptions, compressionCase.opts...)
-											client := testv1connect.NewContentServiceClient(serverCase.server.Client(), serverCase.server.URL, clientOptions...)
-
-											runRPCTestCase(t, &interceptor, client, testReq.invoke, testReq.stream)
-
-											if serverCase.reqHook {
-												var reqs []proto.Message
-												for _, msg := range testReq.stream.msgs {
-													if msg.in != nil {
-														reqs = append(reqs, msg.in.msg)
-													}
-												}
-												checkHookResults(t, reqs, &reqMsgs)
-											}
-											if serverCase.respHook {
-												var resps []proto.Message
-												for _, msg := range testReq.stream.msgs {
-													if msg.out != nil && msg.out.msg != nil {
-														resps = append(resps, msg.out.msg)
-													}
-												}
-												checkHookResults(t, resps, &respMsgs)
-											}
-										})
-									}
-								})
-							}
-						})
-					}
-				})
-			}
-		})
-	}
-}
-
-func TestMux_HookOrder(t *testing.T) {
-	t.Parallel()
-
-	var interceptor testInterceptor
-	_, contentHandler := testv1connect.NewContentServiceHandler(
-		testv1connect.UnimplementedContentServiceHandler{},
-		connect.WithInterceptors(&interceptor),
-	)
-
-	var hooks testHooks
-	errorCases := []struct {
-		name    string
-		failure hookKind
-		server  *httptest.Server
-	}{
-		{
-			name: "normal",
-		},
-		{
-			name:    "hooks_callback_fails",
-			failure: hookKindInit,
-		},
-		{
-			name:    "hook_client_req_headers_fails",
-			failure: hookKindRequestHeaders,
-		},
-		{
-			name:    "hook_client_req_message_fails",
-			failure: hookKindRequestMessage,
-		},
-		{
-			name:    "hook_server_resp_headers_fails",
-			failure: hookKindResponseHeaders,
-		},
-		{
-			name:    "hook_server_resp_message_fails",
-			failure: hookKindResponseMessage,
-		},
-		{
-			name:    "hook_end_err_fails",
-			failure: hookKindFail,
-		},
-	}
-	errHookFailed := newConnectError(connect.CodeAlreadyExists, "hook failed")
-	for i := range errorCases {
-		errCase := errorCases[i]
-		var callback func(context.Context, Operation) (Hooks, error)
-		if errCase.failure == 0 {
-			callback = hooks.init
-		} else {
-			callback = func(ctx context.Context, op Operation) (Hooks, error) {
-				hooks, err := hooks.init(ctx, op)
-				switch errCase.failure {
-				case hookKindInit:
-					err = errHookFailed
-				case hookKindRequestHeaders:
-					prev := hooks.OnClientRequestHeaders
-					hooks.OnClientRequestHeaders = func(ctx context.Context, op Operation, headers http.Header) error {
-						_ = prev(ctx, op, headers)
-						return errHookFailed
-					}
-				case hookKindRequestMessage:
-					prev := hooks.OnClientRequestMessage
-					hooks.OnClientRequestMessage = func(ctx context.Context, op Operation, msg proto.Message, compressed bool, size int) error {
-						_ = prev(ctx, op, msg, compressed, size)
-						return errHookFailed
-					}
-				case hookKindResponseHeaders:
-					prev := hooks.OnServerResponseHeaders
-					hooks.OnServerResponseHeaders = func(ctx context.Context, op Operation, statusCode int, headers http.Header) error {
-						_ = prev(ctx, op, statusCode, headers)
-						return errHookFailed
-					}
-				case hookKindResponseMessage:
-					prev := hooks.OnServerResponseMessage
-					hooks.OnServerResponseMessage = func(ctx context.Context, op Operation, msg proto.Message, compressed bool, size int) error {
-						_ = prev(ctx, op, msg, compressed, size)
-						return errHookFailed
-					}
-				case hookKindFail:
-					prev := hooks.OnOperationFail
-					hooks.OnOperationFail = func(ctx context.Context, op Operation, trailers http.Header, err error) error {
-						_ = prev(ctx, op, trailers, err)
-						return errHookFailed
-					}
-				}
-				return hooks, err
-			}
-		}
-		mux := &Mux{HooksCallback: callback}
-		require.NoError(t, mux.RegisterServiceByName(contentHandler, testv1connect.ContentServiceName))
-		// propagate test name into context so that hooks can access it
-		setContextHandler := http.HandlerFunc(func(respWriter http.ResponseWriter, request *http.Request) {
-			testName := request.Header.Get("Test")
-			ctx := context.WithValue(request.Context(), testCaseNameContextKey{}, testName)
-			mux.ServeHTTP(respWriter, request.WithContext(ctx))
-		})
-		// Use HTTP/2 so we can test a bidi stream.
-		server := httptest.NewUnstartedServer(setContextHandler)
-		server.EnableHTTP2 = true
-		server.StartTLS()
-		t.Cleanup(server.Close)
-
-		errorCases[i].server = server
-	}
-
-	ctx := context.Background()
-
-	testRequests := []struct {
-		name   string
-		invoke func(client testv1connect.ContentServiceClient, headers http.Header, msgs []proto.Message) (http.Header, []proto.Message, http.Header, error)
-		stream testStream
-		events []hookKind
-	}{
-		{
-			name: "unary success",
-			invoke: func(client testv1connect.ContentServiceClient, headers http.Header, msgs []proto.Message) (http.Header, []proto.Message, http.Header, error) {
-				return outputFromUnary(ctx, client.Index, headers, msgs)
-			},
-			stream: testStream{
-				method:    testv1connect.ContentServiceIndexProcedure,
-				reqHeader: http.Header{"Message": []string{"hello"}},
-				rspHeader: http.Header{"Message": []string{"world"}},
-				msgs: []testMsg{
-					{in: &testMsgIn{
-						msg: &testv1.IndexRequest{Page: "abcdef"},
-					}},
-					{out: &testMsgOut{
-						msg: &httpbody.HttpBody{
-							ContentType: "text/html",
-							Data:        ([]byte)(`<html><title>Foo</title><body><h1>Foo</h1></html>`),
-						},
-					}},
-				},
-				rspTrailer: http.Header{"Trailer-Val": []string{"end"}},
-			},
-			events: []hookKind{
-				hookKindInit,
-				hookKindRequestHeaders,
-				hookKindRequestMessage,
-				hookKindResponseHeaders,
-				hookKindResponseMessage,
-				hookKindFinish,
-			},
-		},
-		{
-			name: "unary fail",
-			invoke: func(client testv1connect.ContentServiceClient, headers http.Header, msgs []proto.Message) (http.Header, []proto.Message, http.Header, error) {
-				return outputFromUnary(ctx, client.Index, headers, msgs)
-			},
-			stream: testStream{
-				method:    testv1connect.ContentServiceIndexProcedure,
-				reqHeader: http.Header{"Message": []string{"hello"}},
-				rspHeader: http.Header{"Message": []string{"world"}},
-				msgs: []testMsg{
-					{in: &testMsgIn{
-						msg: &testv1.IndexRequest{Page: "xyz"},
-					}},
-					{out: &testMsgOut{
-						err: newConnectError(connect.CodeResourceExhausted, "foobar"),
-					}},
-				},
-			},
-			events: []hookKind{
-				hookKindInit,
-				hookKindRequestHeaders,
-				hookKindRequestMessage,
-				hookKindResponseHeaders,
-				hookKindFail,
-			},
-		},
-		{
-			name: "client stream success",
-			invoke: func(client testv1connect.ContentServiceClient, headers http.Header, msgs []proto.Message) (http.Header, []proto.Message, http.Header, error) {
-				return outputFromClientStream(ctx, client.Upload, headers, msgs)
-			},
-			stream: testStream{
-				method:    testv1connect.ContentServiceUploadProcedure,
-				reqHeader: http.Header{"Message": []string{"hello"}},
-				rspHeader: http.Header{"Message": []string{"world"}},
-				msgs: []testMsg{
-					{in: &testMsgIn{
-						msg: &testv1.UploadRequest{Filename: "xyz"},
-					}},
-					{in: &testMsgIn{
-						msg: &testv1.UploadRequest{Filename: "xyz"},
-					}},
-					{out: &testMsgOut{
-						msg: &emptypb.Empty{},
-					}},
-				},
-				rspTrailer: http.Header{"Trailer-Val": []string{"end"}},
-			},
-			events: []hookKind{
-				hookKindInit,
-				hookKindRequestHeaders,
-				hookKindRequestMessage,
-				hookKindRequestMessage,
-				hookKindResponseHeaders,
-				hookKindResponseMessage,
-				hookKindFinish,
-			},
-		},
-		{
-			name: "client stream fail",
-			invoke: func(client testv1connect.ContentServiceClient, headers http.Header, msgs []proto.Message) (http.Header, []proto.Message, http.Header, error) {
-				return outputFromClientStream(ctx, client.Upload, headers, msgs)
-			},
-			stream: testStream{
-				method:    testv1connect.ContentServiceUploadProcedure,
-				reqHeader: http.Header{"Message": []string{"hello"}},
-				rspHeader: http.Header{"Message": []string{"world"}},
-				msgs: []testMsg{
-					{in: &testMsgIn{
-						msg: &testv1.UploadRequest{Filename: "xyz"},
-					}},
-					{in: &testMsgIn{
-						msg: &testv1.UploadRequest{Filename: "xyz"},
-					}},
-					{out: &testMsgOut{
-						err: newConnectError(connect.CodeAborted, "foobar"),
-					}},
-				},
-			},
-			events: []hookKind{
-				hookKindInit,
-				hookKindRequestHeaders,
-				hookKindRequestMessage,
-				hookKindRequestMessage,
-				hookKindResponseHeaders,
-				hookKindFail,
-			},
-		},
-		{
-			name: "server stream success",
-			invoke: func(client testv1connect.ContentServiceClient, headers http.Header, msgs []proto.Message) (http.Header, []proto.Message, http.Header, error) {
-				return outputFromServerStream(ctx, client.Download, headers, msgs)
-			},
-			stream: testStream{
-				method:    testv1connect.ContentServiceDownloadProcedure,
-				reqHeader: http.Header{"Message": []string{"hello"}},
-				rspHeader: http.Header{"Message": []string{"world"}},
-				msgs: []testMsg{
-					{in: &testMsgIn{
-						msg: &testv1.DownloadRequest{Filename: "xyz"},
-					}},
-					{out: &testMsgOut{
-						msg: &testv1.DownloadResponse{
-							File: &httpbody.HttpBody{
-								ContentType: "application/octet-stream",
-								Data:        ([]byte)("abcdef"),
-							},
-						},
-					}},
-					{out: &testMsgOut{
-						msg: &testv1.DownloadResponse{
-							File: &httpbody.HttpBody{
-								ContentType: "application/octet-stream",
-								Data:        ([]byte)("abcdef"),
-							},
-						},
-					}},
-					{out: &testMsgOut{
-						msg: &testv1.DownloadResponse{
-							File: &httpbody.HttpBody{
-								ContentType: "application/octet-stream",
-								Data:        ([]byte)("abcdef"),
-							},
-						},
-					}},
-				},
-				rspTrailer: http.Header{"Trailer-Val": []string{"end"}},
-			},
-			events: []hookKind{
-				hookKindInit,
-				hookKindRequestHeaders,
-				hookKindRequestMessage,
-				hookKindResponseHeaders,
-				hookKindResponseMessage,
-				hookKindResponseMessage,
-				hookKindResponseMessage,
-				hookKindFinish,
-			},
-		},
-		{
-			name: "server stream fail",
-			invoke: func(client testv1connect.ContentServiceClient, headers http.Header, msgs []proto.Message) (http.Header, []proto.Message, http.Header, error) {
-				return outputFromServerStream(ctx, client.Download, headers, msgs)
-			},
-			stream: testStream{
-				method:    testv1connect.ContentServiceDownloadProcedure,
-				reqHeader: http.Header{"Message": []string{"hello"}},
-				rspHeader: http.Header{"Message": []string{"world"}},
-				msgs: []testMsg{
-					{in: &testMsgIn{
-						msg: &testv1.DownloadRequest{Filename: "xyz"},
-					}},
-					{out: &testMsgOut{
-						msg: &testv1.DownloadResponse{
-							File: &httpbody.HttpBody{
-								ContentType: "application/octet-stream",
-								Data:        ([]byte)("abcdef"),
-							},
-						},
-					}},
-					{out: &testMsgOut{
-						err: newConnectError(connect.CodeDataLoss, "foobar"),
-					}},
-				},
-			},
-			events: []hookKind{
-				hookKindInit,
-				hookKindRequestHeaders,
-				hookKindRequestMessage,
-				hookKindResponseHeaders,
-				hookKindResponseMessage,
-				hookKindFail,
-			},
-		},
-		{
-			name: "bidi stream success",
-			invoke: func(client testv1connect.ContentServiceClient, headers http.Header, msgs []proto.Message) (http.Header, []proto.Message, http.Header, error) {
-				return outputFromBidiStream(ctx, client.Subscribe, headers, msgs)
-			},
-			stream: testStream{
-				method:    testv1connect.ContentServiceSubscribeProcedure,
-				reqHeader: http.Header{"Message": []string{"hello"}},
-				rspHeader: http.Header{"Message": []string{"world"}},
-				msgs: []testMsg{
-					{in: &testMsgIn{
-						msg: &testv1.SubscribeRequest{FilenamePatterns: []string{"xyz.*", "abc*.jpg"}},
-					}},
-					{out: &testMsgOut{
-						msg: &testv1.SubscribeResponse{FilenameChanged: "xyz1.foo"},
-					}},
-					{out: &testMsgOut{
-						msg: &testv1.SubscribeResponse{FilenameChanged: "xyz2.foo"},
-					}},
-					{in: &testMsgIn{
-						msg: &testv1.SubscribeRequest{FilenamePatterns: []string{"test.test"}},
-					}},
-					{out: &testMsgOut{
-						msg: &testv1.SubscribeResponse{FilenameChanged: "test.test"},
-					}},
-				},
-				rspTrailer: http.Header{"Trailer-Val": []string{"end"}},
-			},
-			events: []hookKind{
-				hookKindInit,
-				hookKindRequestHeaders,
-				hookKindRequestMessage,
-				hookKindResponseHeaders,
-				hookKindResponseMessage,
-				hookKindResponseMessage,
-				hookKindRequestMessage,
-				hookKindResponseMessage,
-				hookKindFinish,
-			},
-		},
-		{
-			name: "bidi stream fail",
-			invoke: func(client testv1connect.ContentServiceClient, headers http.Header, msgs []proto.Message) (http.Header, []proto.Message, http.Header, error) {
-				return outputFromBidiStream(ctx, client.Subscribe, headers, msgs)
-			},
-			stream: testStream{
-				method:    testv1connect.ContentServiceSubscribeProcedure,
-				reqHeader: http.Header{"Message": []string{"hello"}},
-				rspHeader: http.Header{"Message": []string{"world"}},
-				msgs: []testMsg{
-					{in: &testMsgIn{
-						msg: &testv1.SubscribeRequest{FilenamePatterns: []string{"xyz.*", "abc*.jpg"}},
-					}},
-					{out: &testMsgOut{
-						msg: &testv1.SubscribeResponse{FilenameChanged: "xyz1.foo"},
-					}},
-					{out: &testMsgOut{
-						err: newConnectError(connect.CodePermissionDenied, "foobar"),
-					}},
-				},
-			},
-			events: []hookKind{
-				hookKindInit,
-				hookKindRequestHeaders,
-				hookKindRequestMessage,
-				hookKindResponseHeaders,
-				hookKindResponseMessage,
-				hookKindFail,
-			},
-		},
-	}
-
-	for _, errorCase := range errorCases {
-		errorCase := errorCase
-		t.Run(errorCase.name, func(t *testing.T) {
-			t.Parallel()
-			for _, testReq := range testRequests {
-				testReq := testReq
-				t.Run(testReq.name, func(t *testing.T) {
-					t.Parallel()
-					client := testv1connect.NewContentServiceClient(errorCase.server.Client(), errorCase.server.URL)
-
-					awaitServer := interceptor.set(t, testReq.stream)
-					defer interceptor.del(t)
-					reqHeaders := http.Header{}
-					reqHeaders.Set("Test", t.Name()) // test header
-					for k, v := range testReq.stream.reqHeader {
-						reqHeaders[k] = v
-					}
-					var reqMsgs []proto.Message
-					for _, streamMsg := range testReq.stream.msgs {
-						if streamMsg.in != nil {
-							reqMsgs = append(reqMsgs, streamMsg.in.msg)
-						}
-					}
-					_, msgs, _, err := testReq.invoke(client, reqHeaders, reqMsgs)
-					_, _ = awaitServer(t, false)
-					var expectHookError bool
-					if errorCase.failure != 0 {
-						for _, event := range testReq.events {
-							if event == errorCase.failure {
-								expectHookError = true
-								break
-							}
-						}
-					}
-					if errorCase.failure == hookKindResponseMessage {
-						assert.Empty(t, msgs)
-					}
-					switch {
-					case expectHookError:
-						require.ErrorContains(t, err, errHookFailed.Error())
-						require.Equal(t, connect.CodeAlreadyExists, connect.CodeOf(err))
-					case testReq.events[len(testReq.events)-1] == hookKindFail:
-						require.Error(t, err)
-						require.NotContains(t, err.Error(), errHookFailed.Error())
-						require.NotEqual(t, connect.CodeAlreadyExists, connect.CodeOf(err))
-					default:
-						require.NoError(t, err)
-					}
-
-					// Now we inspect the hooks that were called.
-					op, events := hooks.getEvents(t)
-					require.Equal(t, testReq.stream.method, "/"+string(op.Method().Parent().FullName())+"/"+string(op.Method().Name()))
-					require.LessOrEqual(t, len(events), len(testReq.events))
-					for i, event := range events {
-						expected := testReq.events[i]
-						require.Equal(t, expected, event)
-						if event == errorCase.failure && event != hookKindFinish && event != hookKindFail {
-							// If the hook was supposed to return an error before the end,
-							// the only remaining events should be the one failure event.
-							require.Len(t, events, i+2)
-							require.Equal(t, events[i+1], hookKindFail)
-							break
-						}
-					}
-				})
-			}
-		})
-	}
-}
-
->>>>>>> 5517025c
 func TestRuleSelector(t *testing.T) {
 	t.Parallel()
 
